--- conflicted
+++ resolved
@@ -101,7 +101,13 @@
     def process(self):
 
         bert_tokenizer = transformers.DistilBertTokenizerFast.from_pretrained("distilbert-base-uncased")
-        t5_tokenizer = transformers.T5TokenizerFast.from_pretrained("google/t5-efficient-tiny")
+
+        if self.lm_name == 't5':
+            lm_tokenizer = transformers.T5TokenizerFast.from_pretrained("google/t5-efficient-tiny")
+        elif self.lm_name == 'gpt2':
+            lm_tokenizer = transformers.GPT2TokenizerFast.from_pretrained("gpt2")
+            # set pad_token_id to unk_token_id -> be careful here as unk_token_id == eos_token_id == bos_token_id
+            lm_tokenizer.pad_token = lm_tokenizer.unk_token
 
         node_file_names = [file for file in os.listdir(self.raw_dir) if 'nodes' in file]
 
@@ -115,34 +121,12 @@
             nodes_df = pd.read_csv(os.path.join(self.raw_dir, node_file_name))
             edges_df = pd.read_csv(os.path.join(self.raw_dir, edge_file_name))
 
-<<<<<<< HEAD
-        bert_tokenizer = transformers.DistilBertTokenizerFast.from_pretrained("distilbert-base-uncased")
-
-        if self.lm_name == 't5':
-            lm_tokenizer = transformers.T5TokenizerFast.from_pretrained("google/t5-efficient-tiny")
-        elif self.lm_name == 'gpt2':
-            lm_tokenizer = transformers.GPT2TokenizerFast.from_pretrained("gpt2")
-            # set pad_token_id to unk_token_id -> be careful here as unk_token_id == eos_token_id == bos_token_id
-            lm_tokenizer.pad_token = lm_tokenizer.unk_token
-=======
             # drop nan rows
             nodes_df = nodes_df.dropna()
->>>>>>> 134ddb26
 
             # drop duplicate titles
             nodes_df = nodes_df.drop_duplicates(subset='title')
 
-<<<<<<< HEAD
-            node_text = node_row['title']
-            bert_tokens = bert_tokenizer(node_text, padding='max_length', truncation=True, max_length=MAX_TOKENS)
-            lm_tokens = lm_tokenizer(node_text, padding='max_length', truncation=True, max_length=MAX_TOKENS)
-
-            graph.add_node(idx, 
-                           bert_input_ids=bert_tokens.input_ids,
-                           bert_attention_mask=bert_tokens.attention_mask,
-                           lm_input_ids=lm_tokens.input_ids,
-                           lm_attention_mask=lm_tokens.attention_mask)
-=======
             graph = nx.DiGraph()
 
             node_mapping = {}
@@ -150,17 +134,16 @@
             print(f"Loading nodes into graph from {node_file_name}")
             for idx, node_row in tqdm.tqdm(nodes_df.iterrows(), total=len(nodes_df)):
                 node_mapping[node_row['id']] = idx
->>>>>>> 134ddb26
 
                 node_text = node_row['title']
                 bert_tokens = bert_tokenizer(node_text, padding='max_length', truncation=True, max_length=MAX_TOKENS)
-                t5_tokens = t5_tokenizer(node_text, padding='max_length', truncation=True, max_length=MAX_TOKENS)
+                lm_tokens = lm_tokenizer(node_text, padding='max_length', truncation=True, max_length=MAX_TOKENS)
 
                 graph.add_node(idx, 
                             bert_input_ids=bert_tokens.input_ids,
                             bert_attention_mask=bert_tokens.attention_mask,
-                            t5_input_ids=t5_tokens.input_ids,
-                            t5_attention_mask=t5_tokens.attention_mask)
+                            lm_input_ids=lm_tokens.input_ids,
+                            lm_attention_mask=lm_tokens.attention_mask)
 
             # add edges from dataframe
             print(f"Loading edges into graph from {edge_file_name}")
@@ -195,22 +178,14 @@
                 data['target_input_ids'] = torch.tensor(tokens['bert_input_ids'], dtype=torch.long)
                 data['target_input_attention_mask'] = torch.tensor(tokens['bert_attention_mask'], dtype=torch.long)
 
-                data['target_output_ids'] = torch.tensor(tokens['t5_input_ids'], dtype=torch.long)
-                data['target_output_attention_mask'] = torch.tensor(tokens['t5_attention_mask'], dtype=torch.long)
-
-<<<<<<< HEAD
-            data['target_output_ids'] = torch.tensor(tokens['lm_input_ids'], dtype=torch.long)
-            data['target_output_attention_mask'] = torch.tensor(tokens['lm_attention_mask'], dtype=torch.long)
-
-            data['decoder_input_ids'] = torch.tensor(graph.nodes[context_node]['lm_input_ids'])
-            data['decoder_attention_mask'] = torch.tensor(graph.nodes[context_node]['lm_attention_mask'])
-=======
-                data['decoder_input_ids'] = torch.tensor(graph.nodes[context_node]['t5_input_ids'])
-                data['decoder_attention_mask'] = torch.tensor(graph.nodes[context_node]['t5_attention_mask'])
+                data['target_output_ids'] = torch.tensor(tokens['lm_input_ids'], dtype=torch.long)
+                data['target_output_attention_mask'] = torch.tensor(tokens['lm_attention_mask'], dtype=torch.long)
+
+                data['decoder_input_ids'] = torch.tensor(graph.nodes[context_node]['lm_input_ids'])
+                data['decoder_attention_mask'] = torch.tensor(graph.nodes[context_node]['lm_attention_mask'])
 
                 data['conditioner_input_ids'] = torch.tensor(graph.nodes[context_node]['bert_input_ids'])
                 data['conditioner_attention_mask'] = torch.tensor(graph.nodes[context_node]['bert_attention_mask'])
->>>>>>> 134ddb26
 
                 ancestors = get_n_gen_ancestors(graph, node, NUM_GENERATIONS, MAX_TOP_PREDECESSORS)
                 graph_context = nx.induced_subgraph(graph, ancestors).copy()
